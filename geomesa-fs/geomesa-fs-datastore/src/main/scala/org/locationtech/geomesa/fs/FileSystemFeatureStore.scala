/***********************************************************************
 * Copyright (c) 2013-2018 Commonwealth Computer Research, Inc.
 * All rights reserved. This program and the accompanying materials
 * are made available under the terms of the Apache License, Version 2.0
 * which accompanies this distribution and is available at
 * http://www.opensource.org/licenses/apache2.0.php.
 ***********************************************************************/

package org.locationtech.geomesa.fs

import java.util.concurrent.TimeUnit
import java.util.concurrent.atomic.AtomicLong

import com.google.common.cache._
import com.typesafe.scalalogging.LazyLogging
import org.apache.hadoop.fs.FileSystem
import org.geotools.data.simple.DelegateSimpleFeatureReader
import org.geotools.data.store.{ContentEntry, ContentFeatureStore}
import org.geotools.data.{FeatureReader, FeatureWriter, Query}
import org.geotools.feature.collection.DelegateSimpleFeatureIterator
import org.geotools.geometry.jts.ReferencedEnvelope
import org.locationtech.geomesa.features.ScalaSimpleFeature
import org.locationtech.geomesa.fs.storage.api.{FileSystemStorage, FileSystemWriter}
import org.locationtech.geomesa.index.planning.QueryPlanner
import org.locationtech.geomesa.utils.io.CloseWithLogging
import org.opengis.feature.simple.{SimpleFeature, SimpleFeatureType}

class FileSystemFeatureStore(entry: ContentEntry,
                             query: Query,
                             fs: FileSystem,
                             storage: FileSystemStorage,
                             readThreads: Int) extends ContentFeatureStore(entry, query) with LazyLogging {
  private val _sft = storage.getFeatureType(entry.getTypeName)

  override def getWriterInternal(query: Query, flags: Int): FeatureWriter[SimpleFeatureType, SimpleFeature] = {
    require(flags != 0, "no write flags set")
    require((flags | WRITER_ADD) == WRITER_ADD, "Only append supported")

    new FeatureWriter[SimpleFeatureType, SimpleFeature] {

      private val typeName = query.getTypeName

<<<<<<< HEAD
      private val loader = new CacheLoader[String, FileSystemWriter]() {
        override def load(key: String): FileSystemWriter = storage.getWriter(typeName, key)
      }
=======
      private val fileExpirationMillis = FileSystemDataStoreParams.WriterFileTimeout.toDuration.get.toMillis

>>>>>>> 8a33ed3f
      private val removalListener = new RemovalListener[String, FileSystemWriter]() {
        override def onRemoval(notification: RemovalNotification[String, FileSystemWriter]): Unit = {
          if(notification.getCause == RemovalCause.EXPIRED) {
            logger.info(s"Flushing writer for partition: ${notification.getKey}")
            val writer = notification.getValue
            writer.flush()
            CloseWithLogging(writer)
          }
        }
      }

<<<<<<< HEAD
      private val GEOMESA_FSDS_FILE_EXPIRATION_MILLIS = "geomesa.fsds.file.expiration.millis"
      private val fileExpirationMillis = System.getProperty(GEOMESA_FSDS_FILE_EXPIRATION_MILLIS, "60000").toInt
=======
>>>>>>> 8a33ed3f
      private val writers =
        CacheBuilder.newBuilder()
          .expireAfterAccess(fileExpirationMillis, TimeUnit.MILLISECONDS)
          .removalListener[String, FileSystemWriter](removalListener)
<<<<<<< HEAD
          .build(loader)
=======
          .build(new CacheLoader[String, FileSystemWriter]() {
            override def load(partition: String): FileSystemWriter = storage.getWriter(typeName, partition)
          })
>>>>>>> 8a33ed3f

      private val sft = _sft

      private val featureIds = new AtomicLong(0)
      private var feature: SimpleFeature = _

      override def getFeatureType: SimpleFeatureType = sft

      override def hasNext: Boolean = false

      override def next(): SimpleFeature = {
        feature = new ScalaSimpleFeature(sft, featureIds.getAndIncrement().toString)
        feature
      }

      override def write(): Unit = {
        val partition = storage.getPartitionScheme(typeName).getPartitionName(feature)
        val writer = writers.get(partition)
        writer.write(feature)
        feature = null
      }

      override def remove(): Unit = throw new NotImplementedError()

      override def close(): Unit = {
        import scala.collection.JavaConversions._
        writers.asMap().values().foreach { writer =>
          writer.flush()
          CloseWithLogging(writer)
        }
        try {
          storage.updateMetadata(typeName)
        } catch {
          case e: Throwable => logger.error(s"Error updating metadata for type $typeName", e)
        }
      }
    }
  }

  override def getBoundsInternal(query: Query): ReferencedEnvelope = ReferencedEnvelope.EVERYTHING
  override def buildFeatureType(): SimpleFeatureType = _sft
  override def getCountInternal(query: Query): Int = -1

  override def getReaderInternal(original: Query): FeatureReader[SimpleFeatureType, SimpleFeature] = {
    val query = new Query(original)
    // The type name can sometimes be empty such as Query.ALL
    query.setTypeName(_sft.getTypeName)

    // Set Transforms if present
    import org.locationtech.geomesa.index.conf.QueryHints._
    QueryPlanner.setQueryTransforms(query, _sft)
    val transformSft = query.getHints.getTransformSchema.getOrElse(_sft)

    val scheme = storage.getPartitionScheme(_sft.getTypeName)
    val iter = new FileSystemFeatureIterator(fs, scheme, _sft, query, readThreads, storage)
    new DelegateSimpleFeatureReader(transformSft, new DelegateSimpleFeatureIterator(iter))
  }


  override def canLimit: Boolean = false
  override def canTransact: Boolean = false
  override def canEvent: Boolean = false
  override def canReproject: Boolean = false
  override def canRetype: Boolean = true
  override def canSort: Boolean = true
  override def canFilter: Boolean = true
}<|MERGE_RESOLUTION|>--- conflicted
+++ resolved
@@ -40,14 +40,8 @@
 
       private val typeName = query.getTypeName
 
-<<<<<<< HEAD
-      private val loader = new CacheLoader[String, FileSystemWriter]() {
-        override def load(key: String): FileSystemWriter = storage.getWriter(typeName, key)
-      }
-=======
       private val fileExpirationMillis = FileSystemDataStoreParams.WriterFileTimeout.toDuration.get.toMillis
 
->>>>>>> 8a33ed3f
       private val removalListener = new RemovalListener[String, FileSystemWriter]() {
         override def onRemoval(notification: RemovalNotification[String, FileSystemWriter]): Unit = {
           if(notification.getCause == RemovalCause.EXPIRED) {
@@ -59,22 +53,13 @@
         }
       }
 
-<<<<<<< HEAD
-      private val GEOMESA_FSDS_FILE_EXPIRATION_MILLIS = "geomesa.fsds.file.expiration.millis"
-      private val fileExpirationMillis = System.getProperty(GEOMESA_FSDS_FILE_EXPIRATION_MILLIS, "60000").toInt
-=======
->>>>>>> 8a33ed3f
       private val writers =
         CacheBuilder.newBuilder()
           .expireAfterAccess(fileExpirationMillis, TimeUnit.MILLISECONDS)
           .removalListener[String, FileSystemWriter](removalListener)
-<<<<<<< HEAD
-          .build(loader)
-=======
           .build(new CacheLoader[String, FileSystemWriter]() {
             override def load(partition: String): FileSystemWriter = storage.getWriter(typeName, partition)
           })
->>>>>>> 8a33ed3f
 
       private val sft = _sft
 
